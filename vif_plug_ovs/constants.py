--- conflicted
+++ resolved
@@ -19,12 +19,8 @@
 OVS_DATAPATH_SYSTEM = 'system'
 OVS_DATAPATH_NETDEV = 'netdev'
 
-<<<<<<< HEAD
 PLATFORM_LINUX = 'linux2'
-PLATFORM_WIN32 = 'win32'
-=======
 PLATFORM_WIN32 = 'win32'
 
 # Neutron dead VLAN.
-DEAD_VLAN = 4095
->>>>>>> d291213f
+DEAD_VLAN = 4095